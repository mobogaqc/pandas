# -*- coding: utf-8 -*-

try:
    from StringIO import StringIO
except:
    from io import StringIO

import os
import sys
import unittest
from textwrap import dedent
import warnings

from numpy import nan
from numpy.random import randn
import numpy as np

from pandas import DataFrame, Series, Index
from pandas.util.py3compat import lzip
import pandas.core.format as fmt
import pandas.util.testing as tm
from pandas.util.terminal import get_terminal_size
import pandas
import pandas as pd
from pandas.core.config import (set_option, get_option,
                                option_context, reset_option)

_frame = DataFrame(tm.getSeriesData())


<<<<<<< HEAD
=======
def curpath():
    pth, _ = os.path.split(os.path.abspath(__file__))
    return pth

def has_info_repr(df):
    r = repr(df)
    return r.split('\n')[0].startswith("<class")

def has_expanded_repr(df):
    r = repr(df)
    for line in r.split('\n'):
        if line.endswith('\\'):
            return True
    return False


>>>>>>> da6e0071
class TestDataFrameFormatting(unittest.TestCase):
    _multiprocess_can_split_ = True

    def setUp(self):
        self.warn_filters = warnings.filters
        warnings.filterwarnings('ignore',
                                category=FutureWarning,
                                module=".*format")

        self.frame = _frame.copy()

    def tearDown(self):
        warnings.filters = self.warn_filters

    def test_repr_embedded_ndarray(self):
        arr = np.empty(10, dtype=[('err', object)])
        for i in range(len(arr)):
            arr['err'][i] = np.random.randn(i)

        df = DataFrame(arr)
        repr(df['err'])
        repr(df)
        df.to_string()

    def test_eng_float_formatter(self):
        self.frame.ix[5] = 0

        fmt.set_eng_float_format()
        result = repr(self.frame)

        fmt.set_eng_float_format(use_eng_prefix=True)
        repr(self.frame)

        fmt.set_eng_float_format(accuracy=0)
        repr(self.frame)

        fmt.reset_printoptions()

    def test_repr_tuples(self):
        buf = StringIO()

        df = DataFrame({'tups': zip(range(10), range(10))})
        repr(df)
        df.to_string(col_space=10, buf=buf)

    def test_repr_truncation(self):
        max_len = 20
        with option_context("display.max_colwidth", max_len):
            df = DataFrame({'A': np.random.randn(10),
                            'B': [tm.rands(np.random.randint(max_len - 1,
                                                             max_len + 1)) for i in range(10)]})
            r = repr(df)
            r = r[r.find('\n') + 1:]

            _strlen = fmt._strlen_func()

            for line, value in zip(r.split('\n'), df['B']):
                if _strlen(value) + 1 > max_len:
                    self.assert_('...' in line)
                else:
                    self.assert_('...' not in line)

        with option_context("display.max_colwidth", 999999):
            self.assert_('...' not in repr(df))

        with option_context("display.max_colwidth", max_len + 2):
            self.assert_('...' not in repr(df))

    def test_repr_chop_threshold(self):
        df = DataFrame([[0.1, 0.5],[0.5, -0.1]])
        pd.reset_option("display.chop_threshold") # default None
        self.assertEqual(repr(df), '     0    1\n0  0.1  0.5\n1  0.5 -0.1')

        with option_context("display.chop_threshold", 0.2 ):
            self.assertEqual(repr(df), '     0    1\n0  0.0  0.5\n1  0.5  0.0')

        with option_context("display.chop_threshold", 0.6 ):
            self.assertEqual(repr(df), '   0  1\n0  0  0\n1  0  0')

        with option_context("display.chop_threshold", None ):
            self.assertEqual(repr(df),  '     0    1\n0  0.1  0.5\n1  0.5 -0.1')

    def test_repr_obeys_max_seq_limit(self):
        import pandas.core.common as com

        #unlimited
        reset_option("display.max_seq_items")
        self.assertTrue(len(com.pprint_thing(range(1000)))> 2000)

        with option_context("display.max_seq_items",5):
            self.assertTrue(len(com.pprint_thing(range(1000)))< 100)

    def test_repr_should_return_str(self):
        """
        http://docs.python.org/py3k/reference/datamodel.html#object.__repr__
        http://docs.python.org/reference/datamodel.html#object.__repr__
        "...The return value must be a string object."

        (str on py2.x, str (unicode) on py3)

        """
        data = [8, 5, 3, 5]
        index1 = [u"\u03c3", u"\u03c4", u"\u03c5", u"\u03c6"]
        cols = [u"\u03c8"]
        df = DataFrame(data, columns=cols, index=index1)
        self.assertTrue(type(df.__repr__() == str))  # both py2 / 3

    def test_repr_no_backslash(self):
        with option_context('mode.sim_interactive', True):
            df = DataFrame(np.random.randn(10, 4))
            self.assertTrue('\\' not in repr(df))

    def test_expand_frame_repr(self):
        df_small = DataFrame('hello', [0], [0])
        df_wide = DataFrame('hello', [0], range(10))

        with option_context('mode.sim_interactive', True):
            with option_context('display.width', 50):
                with option_context('display.expand_frame_repr', True):
                    self.assertFalse(has_info_repr(df_small))
                    self.assertFalse(has_expanded_repr(df_small))
                    self.assertFalse(has_info_repr(df_wide))
                    self.assertTrue(has_expanded_repr(df_wide))

                with option_context('display.expand_frame_repr', False):
                    self.assertFalse(has_info_repr(df_small))
                    self.assertFalse(has_expanded_repr(df_small))
                    self.assertTrue(has_info_repr(df_wide))
                    self.assertFalse(has_expanded_repr(df_wide))

    def test_repr_max_columns_max_rows(self):
        term_width, term_height = get_terminal_size()
        if term_width < 10 or term_height < 10:
            raise nose.SkipTest

        def mkframe(n):
            index = ['%05d' % i for i in range(n)]
            return DataFrame(0, index, index)

        with option_context('mode.sim_interactive', True):
            with option_context('display.width', term_width * 2):
                with option_context('display.max_rows', 5,
                                    'display.max_columns', 5):
                    self.assertFalse(has_expanded_repr(mkframe(4)))
                    self.assertFalse(has_expanded_repr(mkframe(5)))
                    self.assertFalse(has_expanded_repr(mkframe(6)))
                    self.assertTrue(has_info_repr(mkframe(6)))

                with option_context('display.max_rows', 20,
                                    'display.max_columns', 5):
                    # Out off max_columns boundary, but no extending
                    # occurs ... can improve?
                    self.assertFalse(has_expanded_repr(mkframe(6)))
                    self.assertFalse(has_info_repr(mkframe(6)))

            with option_context('display.max_columns', 0,
                                'display.max_rows', term_width * 20,
                                'display.width', 0):
                df = mkframe((term_width // 7) - 2)
                self.assertFalse(has_expanded_repr(df))
                df = mkframe((term_width // 7) + 2)
                self.assertTrue(has_expanded_repr(df))

    def test_to_string_repr_unicode(self):
        buf = StringIO()

        unicode_values = [u'\u03c3'] * 10
        unicode_values = np.array(unicode_values, dtype=object)
        df = DataFrame({'unicode': unicode_values})
        df.to_string(col_space=10, buf=buf)

        # it works!
        repr(df)

        idx = Index(['abc', u'\u03c3a', 'aegdvg'])
        ser = Series(np.random.randn(len(idx)), idx)
        rs = repr(ser).split('\n')
        line_len = len(rs[0])
        for line in rs[1:]:
            try:
                line = line.decode(get_option("display.encoding"))
            except:
                pass
            if not line.startswith('dtype:'):
                self.assert_(len(line) == line_len)

        # it works even if sys.stdin in None
        _stdin= sys.stdin
        try:
            sys.stdin = None
            repr(df)
        finally:
            sys.stdin = _stdin

    def test_to_string_unicode_columns(self):
        df = DataFrame({u'\u03c3': np.arange(10.)})

        buf = StringIO()
        df.to_string(buf=buf)
        buf.getvalue()

        buf = StringIO()
        df.info(buf=buf)
        buf.getvalue()

        result = self.frame.to_string()
        self.assert_(isinstance(result, unicode))

    def test_to_string_utf8_columns(self):
        n = u"\u05d0".encode('utf-8')

        with option_context('display.max_rows', 1):
            df = pd.DataFrame([1, 2], columns=[n])
            repr(df)

    def test_to_string_unicode_two(self):
        dm = DataFrame({u'c/\u03c3': []})
        buf = StringIO()
        dm.to_string(buf)

    def test_to_string_unicode_three(self):
        dm = DataFrame(['\xc2'])
        buf = StringIO()
        dm.to_string(buf)

    def test_to_string_with_formatters(self):
        df = DataFrame({'int': [1, 2, 3],
                        'float': [1.0, 2.0, 3.0],
                        'object': [(1, 2), True, False]},
                       columns=['int', 'float', 'object'])

        formatters = [('int', lambda x: '0x%x' % x),
                      ('float', lambda x: '[% 4.1f]' % x),
                      ('object', lambda x: '-%s-' % str(x))]
        result = df.to_string(formatters=dict(formatters))
        result2 = df.to_string(formatters=lzip(*formatters)[1])
        self.assertEqual(result, ('  int  float    object\n'
                                  '0 0x1 [ 1.0]  -(1, 2)-\n'
                                  '1 0x2 [ 2.0]    -True-\n'
                                  '2 0x3 [ 3.0]   -False-'))
        self.assertEqual(result, result2)

    def test_to_string_with_formatters_unicode(self):
        df = DataFrame({u'c/\u03c3': [1, 2, 3]})
        result = df.to_string(formatters={u'c/\u03c3': lambda x: '%s' % x})
        self.assertEqual(result, (u'  c/\u03c3\n'
                                  '0   1\n'
                                  '1   2\n'
                                  '2   3'))

    def test_to_string_buffer_all_unicode(self):
        buf = StringIO()

        empty = DataFrame({u'c/\u03c3': Series()})
        nonempty = DataFrame({u'c/\u03c3': Series([1, 2, 3])})

        print >>buf, empty
        print >>buf, nonempty

        # this should work
        buf.getvalue()

    def test_to_string_with_col_space(self):
        df = DataFrame(np.random.random(size=(1, 3)))
        c10 = len(df.to_string(col_space=10).split("\n")[1])
        c20 = len(df.to_string(col_space=20).split("\n")[1])
        c30 = len(df.to_string(col_space=30).split("\n")[1])
        self.assertTrue(c10 < c20 < c30)

    def test_to_html_with_col_space(self):
        def check_with_width(df, col_space):
            import re
            # check that col_space affects HTML generation
            # and be very brittle about it.
            html = df.to_html(col_space=col_space)
            hdrs = [x for x in html.split("\n") if re.search("<th[>\s]", x)]
            self.assertTrue(len(hdrs) > 0)
            for h in hdrs:
                self.assertTrue("min-width" in h)
                self.assertTrue(str(col_space) in h)

        df = DataFrame(np.random.random(size=(1, 3)))

        check_with_width(df, 30)
        check_with_width(df, 50)

    def test_to_html_unicode(self):
        # it works!
        df = DataFrame({u'\u03c3': np.arange(10.)})
        df.to_html()
        df = DataFrame({'A': [u'\u03c3']})
        df.to_html()

    def test_to_html_escaped(self):
        a = 'str<ing1 &amp;'
        b = 'stri>ng2 &amp;'

        test_dict = {'co<l1': {a: "<type 'str'>",
                               b: "<type 'str'>"},
                     'co>l2':{a: "<type 'str'>",
                              b: "<type 'str'>"}}
        rs = pd.DataFrame(test_dict).to_html()
        xp = """<table border="1" class="dataframe">
  <thead>
    <tr style="text-align: right;">
      <th></th>
      <th>co&lt;l1</th>
      <th>co&gt;l2</th>
    </tr>
  </thead>
  <tbody>
    <tr>
      <th>str&lt;ing1 &amp;amp;</th>
      <td> &lt;type 'str'&gt;</td>
      <td> &lt;type 'str'&gt;</td>
    </tr>
    <tr>
      <th>stri&gt;ng2 &amp;amp;</th>
      <td> &lt;type 'str'&gt;</td>
      <td> &lt;type 'str'&gt;</td>
    </tr>
  </tbody>
</table>"""
        self.assertEqual(xp, rs)

    def test_to_html_escape_disabled(self):
        a = 'str<ing1 &amp;'
        b = 'stri>ng2 &amp;'

        test_dict = {'co<l1': {a: "<b>bold</b>",
                               b: "<b>bold</b>"},
                     'co>l2': {a: "<b>bold</b>",
                               b: "<b>bold</b>"}}
        rs = pd.DataFrame(test_dict).to_html(escape=False)
        xp = """<table border="1" class="dataframe">
  <thead>
    <tr style="text-align: right;">
      <th></th>
      <th>co<l1</th>
      <th>co>l2</th>
    </tr>
  </thead>
  <tbody>
    <tr>
      <th>str<ing1 &amp;</th>
      <td> <b>bold</b></td>
      <td> <b>bold</b></td>
    </tr>
    <tr>
      <th>stri>ng2 &amp;</th>
      <td> <b>bold</b></td>
      <td> <b>bold</b></td>
    </tr>
  </tbody>
</table>"""
        self.assertEqual(xp, rs)

    def test_to_html_multiindex_sparsify(self):
        index = pd.MultiIndex.from_arrays([[0, 0, 1, 1], [0, 1, 0, 1]],
                                          names=['foo', None])

        df = DataFrame([[0, 1], [2, 3], [4, 5], [6, 7]], index=index)

        result = df.to_html()
        expected = """<table border="1" class="dataframe">
  <thead>
    <tr style="text-align: right;">
      <th></th>
      <th></th>
      <th>0</th>
      <th>1</th>
    </tr>
    <tr>
      <th>foo</th>
      <th></th>
      <th></th>
      <th></th>
    </tr>
  </thead>
  <tbody>
    <tr>
      <th rowspan="2" valign="top">0</th>
      <th>0</th>
      <td> 0</td>
      <td> 1</td>
    </tr>
    <tr>
      <th>1</th>
      <td> 2</td>
      <td> 3</td>
    </tr>
    <tr>
      <th rowspan="2" valign="top">1</th>
      <th>0</th>
      <td> 4</td>
      <td> 5</td>
    </tr>
    <tr>
      <th>1</th>
      <td> 6</td>
      <td> 7</td>
    </tr>
  </tbody>
</table>"""
        self.assertEquals(result, expected)

        df = DataFrame([[0, 1], [2, 3], [4, 5], [6, 7]],
                       columns=index[::2], index=index)

        result = df.to_html()
        expected = """\
<table border="1" class="dataframe">
  <thead>
    <tr>
      <th></th>
      <th>foo</th>
      <th>0</th>
      <th>1</th>
    </tr>
    <tr>
      <th></th>
      <th></th>
      <th>0</th>
      <th>0</th>
    </tr>
    <tr>
      <th>foo</th>
      <th></th>
      <th></th>
      <th></th>
    </tr>
  </thead>
  <tbody>
    <tr>
      <th rowspan="2" valign="top">0</th>
      <th>0</th>
      <td> 0</td>
      <td> 1</td>
    </tr>
    <tr>
      <th>1</th>
      <td> 2</td>
      <td> 3</td>
    </tr>
    <tr>
      <th rowspan="2" valign="top">1</th>
      <th>0</th>
      <td> 4</td>
      <td> 5</td>
    </tr>
    <tr>
      <th>1</th>
      <td> 6</td>
      <td> 7</td>
    </tr>
  </tbody>
</table>"""
        self.assertEquals(result, expected)

    def test_to_html_index_formatter(self):
        df = DataFrame([[0, 1], [2, 3], [4, 5], [6, 7]],
                       columns=['foo', None], index=range(4))

        f = lambda x: 'abcd'[x]
        result = df.to_html(formatters={'__index__': f})
        expected = """\
<table border="1" class="dataframe">
  <thead>
    <tr style="text-align: right;">
      <th></th>
      <th>foo</th>
      <th></th>
    </tr>
  </thead>
  <tbody>
    <tr>
      <th>a</th>
      <td> 0</td>
      <td> 1</td>
    </tr>
    <tr>
      <th>b</th>
      <td> 2</td>
      <td> 3</td>
    </tr>
    <tr>
      <th>c</th>
      <td> 4</td>
      <td> 5</td>
    </tr>
    <tr>
      <th>d</th>
      <td> 6</td>
      <td> 7</td>
    </tr>
  </tbody>
</table>"""
        self.assertEquals(result, expected)

    def test_nonunicode_nonascii_alignment(self):
        df = DataFrame([["aa\xc3\xa4\xc3\xa4", 1], ["bbbb", 2]])
        rep_str = df.to_string()
        lines = rep_str.split('\n')
        self.assert_(len(lines[1]) == len(lines[2]))

    def test_unicode_problem_decoding_as_ascii(self):
        dm = DataFrame({u'c/\u03c3': Series({'test': np.NaN})})
        unicode(dm.to_string())

    def test_string_repr_encoding(self):
        filepath = tm.get_data_path('unicode_series.csv')
        df = pandas.read_csv(filepath, header=None, encoding='latin1')
        repr(df)
        repr(df[1])

    def test_repr_corner(self):
        # representing infs poses no problems
        df = DataFrame({'foo': np.inf * np.empty(10)})
        foo = repr(df)

    def test_frame_info_encoding(self):
        index = ['\'Til There Was You (1997)',
                 'ldum klaka (Cold Fever) (1994)']
        fmt.set_printoptions(max_rows=1)
        df = DataFrame(columns=['a', 'b', 'c'], index=index)
        repr(df)
        repr(df.T)
        fmt.set_printoptions(max_rows=200)

    def test_large_frame_repr(self):
        def wrap_rows_options(f):
            def _f(*args, **kwargs):
                old_max_rows = pd.get_option('display.max_rows')
                old_max_info_rows = pd.get_option('display.max_info_rows')
                o = f(*args, **kwargs)
                pd.set_option('display.max_rows', old_max_rows)
                pd.set_option('display.max_info_rows', old_max_info_rows)
                return o
            return _f

        @wrap_rows_options
        def test_setting(value, nrows=3, ncols=2):
            if value is None:
                expected_difference = 0
            elif isinstance(value, int):
                expected_difference = ncols
            else:
                raise ValueError("'value' must be int or None")

            pd.set_option('display.max_rows', nrows - 1)
            pd.set_option('display.max_info_rows', value)

            smallx = DataFrame(np.random.rand(nrows, ncols))
            repr_small = repr(smallx)

            bigx = DataFrame(np.random.rand(nrows + 1, ncols))
            repr_big = repr(bigx)

            diff = len(repr_small.splitlines()) - len(repr_big.splitlines())

            # the difference in line count is the number of columns
            self.assertEqual(diff, expected_difference)

        test_setting(None)
        test_setting(3)
        self.assertRaises(ValueError, test_setting, 'string')

    def test_wide_repr(self):
        with option_context('mode.sim_interactive', True):
            col = lambda l, k: [tm.rands(k) for _ in xrange(l)]
            df = DataFrame([col(20, 25) for _ in range(10)])
            set_option('display.expand_frame_repr', False)
            rep_str = repr(df)
            set_option('display.expand_frame_repr', True)
            wide_repr = repr(df)
            self.assert_(rep_str != wide_repr)

            with option_context('display.line_width', 120):
                wider_repr = repr(df)
                self.assert_(len(wider_repr) < len(wide_repr))

        reset_option('display.expand_frame_repr')

    def test_wide_repr_wide_columns(self):
        with option_context('mode.sim_interactive', True):
            df = DataFrame(randn(5, 3), columns=['a' * 90, 'b' * 90, 'c' * 90])
            rep_str = repr(df)

            self.assert_(len(rep_str.splitlines()) == 20)

    def test_wide_repr_named(self):
        with option_context('mode.sim_interactive', True):
            col = lambda l, k: [tm.rands(k) for _ in xrange(l)]
            df = DataFrame([col(20, 25) for _ in range(10)])
            df.index.name = 'DataFrame Index'
            set_option('display.expand_frame_repr', False)

            rep_str = repr(df)
            set_option('display.expand_frame_repr', True)
            wide_repr = repr(df)
            self.assert_(rep_str != wide_repr)

            with option_context('display.line_width', 120):
                wider_repr = repr(df)
                self.assert_(len(wider_repr) < len(wide_repr))

            for line in wide_repr.splitlines()[1::13]:
                self.assert_('DataFrame Index' in line)

        reset_option('display.expand_frame_repr')

    def test_wide_repr_multiindex(self):
        with option_context('mode.sim_interactive', True):
            col = lambda l, k: [tm.rands(k) for _ in xrange(l)]
            midx = pandas.MultiIndex.from_arrays([np.array(col(10, 5)),
                                                  np.array(col(10, 5))])
            df = DataFrame([col(20, 25) for _ in range(10)],
                           index=midx)
            df.index.names = ['Level 0', 'Level 1']
            set_option('display.expand_frame_repr', False)
            rep_str = repr(df)
            set_option('display.expand_frame_repr', True)
            wide_repr = repr(df)
            self.assert_(rep_str != wide_repr)

            with option_context('display.line_width', 120):
                wider_repr = repr(df)
                self.assert_(len(wider_repr) < len(wide_repr))

            for line in wide_repr.splitlines()[1::13]:
                self.assert_('Level 0 Level 1' in line)

        reset_option('display.expand_frame_repr')

    def test_wide_repr_multiindex_cols(self):
        with option_context('mode.sim_interactive', True):
            col = lambda l, k: [tm.rands(k) for _ in xrange(l)]
            midx = pandas.MultiIndex.from_arrays([np.array(col(10, 5)),
                                                  np.array(col(10, 5))])
            mcols = pandas.MultiIndex.from_arrays([np.array(col(20, 3)),
                                                   np.array(col(20, 3))])
            df = DataFrame([col(20, 25) for _ in range(10)],
                           index=midx, columns=mcols)
            df.index.names = ['Level 0', 'Level 1']
            set_option('display.expand_frame_repr', False)
            rep_str = repr(df)
            set_option('display.expand_frame_repr', True)
            wide_repr = repr(df)
            self.assert_(rep_str != wide_repr)

        with option_context('display.line_width', 120):
            wider_repr = repr(df)
            self.assert_(len(wider_repr) < len(wide_repr))
            self.assert_(len(wide_repr.splitlines()) == 14 * 10 - 1)

        reset_option('display.expand_frame_repr')

    def test_wide_repr_unicode(self):
        with option_context('mode.sim_interactive', True):
            col = lambda l, k: [tm.randu(k) for _ in xrange(l)]
            df = DataFrame([col(20, 25) for _ in range(10)])
            set_option('display.expand_frame_repr', False)
            rep_str = repr(df)
            set_option('display.expand_frame_repr', True)
            wide_repr = repr(df)
            self.assert_(rep_str != wide_repr)

            with option_context('display.line_width', 120):
                wider_repr = repr(df)
                self.assert_(len(wider_repr) < len(wide_repr))

        reset_option('display.expand_frame_repr')

    def test_wide_repr_wide_long_columns(self):
        with option_context('mode.sim_interactive', True):
            df = DataFrame(
                {'a': ['a' * 30, 'b' * 30], 'b': ['c' * 70, 'd' * 80]})

            result = repr(df)
            self.assertTrue('ccccc' in result)
            self.assertTrue('ddddd' in result)

    def test_long_series(self):
        n = 1000
        s = Series(np.random.randint(-50,50,n),index=['s%04d' % x for x in xrange(n)], dtype='int64')

        import re
        str_rep = str(s)
        nmatches = len(re.findall('dtype',str_rep))
        self.assert_(nmatches == 1)

    def test_index_with_nan(self):
        #  GH 2850
        df = DataFrame({'id1': {0: '1a3', 1: '9h4'}, 'id2': {0: np.nan, 1: 'd67'},
                        'id3': {0: '78d', 1: '79d'}, 'value': {0: 123, 1: 64}})

        # multi-index
        y = df.set_index(['id1', 'id2', 'id3'])
        result = y.to_string()
        expected = u'             value\nid1 id2 id3       \n1a3 NaN 78d    123\n9h4 d67 79d     64'
        self.assert_(result == expected)

        # index
        y = df.set_index('id2')
        result = y.to_string()
        expected = u'     id1  id3  value\nid2                 \nNaN  1a3  78d    123\nd67  9h4  79d     64'
        self.assert_(result == expected)

        # all-nan in mi
        df2 = df.copy()
        df2.ix[:,'id2'] = np.nan
        y = df2.set_index('id2')
        result = y.to_string()
        expected = u'     id1  id3  value\nid2                 \nNaN  1a3  78d    123\nNaN  9h4  79d     64'
        self.assert_(result == expected)
        
        # partial nan in mi
        df2 = df.copy()
        df2.ix[:,'id2'] = np.nan
        y = df2.set_index(['id2','id3'])
        result = y.to_string()
        expected = u'         id1  value\nid2 id3            \nNaN 78d  1a3    123\n    79d  9h4     64'
        self.assert_(result == expected)

        df = DataFrame({'id1': {0: np.nan, 1: '9h4'}, 'id2': {0: np.nan, 1: 'd67'},
                        'id3': {0: np.nan, 1: '79d'}, 'value': {0: 123, 1: 64}})

        y = df.set_index(['id1','id2','id3'])
        result = y.to_string()
        expected = u'             value\nid1 id2 id3       \nNaN NaN NaN    123\n9h4 d67 79d     64'
        self.assert_(result == expected)

    def test_to_string(self):
        from pandas import read_table
        import re

        # big mixed
        biggie = DataFrame({'A': randn(200),
                            'B': tm.makeStringIndex(200)},
                           index=range(200))

        biggie['A'][:20] = nan
        biggie['B'][:20] = nan
        s = biggie.to_string()

        buf = StringIO()
        retval = biggie.to_string(buf=buf)
        self.assert_(retval is None)
        self.assertEqual(buf.getvalue(), s)

        self.assert_(isinstance(s, basestring))

        # print in right order
        result = biggie.to_string(columns=['B', 'A'], col_space=17,
                                  float_format='%.5f'.__mod__)
        lines = result.split('\n')
        header = lines[0].strip().split()
        joined = '\n'.join([re.sub('\s+', ' ', x).strip() for x in lines[1:]])
        recons = read_table(StringIO(joined), names=header,
                            header=None, sep=' ')
        tm.assert_series_equal(recons['B'], biggie['B'])
        self.assertEqual(recons['A'].count(), biggie['A'].count())
        self.assert_((np.abs(recons['A'].dropna() -
                             biggie['A'].dropna()) < 0.1).all())

        # expected = ['B', 'A']
        # self.assertEqual(header, expected)

        result = biggie.to_string(columns=['A'], col_space=17)
        header = result.split('\n')[0].strip().split()
        expected = ['A']
        self.assertEqual(header, expected)

        biggie.to_string(columns=['B', 'A'],
                         formatters={'A': lambda x: '%.1f' % x})

        biggie.to_string(columns=['B', 'A'], float_format=str)
        biggie.to_string(columns=['B', 'A'], col_space=12,
                         float_format=str)

        frame = DataFrame(index=np.arange(200))
        frame.to_string()

    def test_to_string_no_header(self):
        df = DataFrame({'x': [1, 2, 3],
                        'y': [4, 5, 6]})

        df_s = df.to_string(header=False)
        expected = "0  1  4\n1  2  5\n2  3  6"

        assert(df_s == expected)

    def test_to_string_no_index(self):
        df = DataFrame({'x': [1, 2, 3],
                        'y': [4, 5, 6]})

        df_s = df.to_string(index=False)
        expected = " x  y\n 1  4\n 2  5\n 3  6"

        assert(df_s == expected)

    def test_to_string_float_formatting(self):
        fmt.reset_printoptions()
        fmt.set_printoptions(precision=6, column_space=12,
                             notebook_repr_html=False)

        df = DataFrame({'x': [0, 0.25, 3456.000, 12e+45, 1.64e+6,
                              1.7e+8, 1.253456, np.pi, -1e6]})

        df_s = df.to_string()

        # Python 2.5 just wants me to be sad. And debian 32-bit
        # sys.version_info[0] == 2 and sys.version_info[1] < 6:
        if _three_digit_exp():
            expected = ('              x\n0  0.00000e+000\n1  2.50000e-001\n'
                        '2  3.45600e+003\n3  1.20000e+046\n4  1.64000e+006\n'
                        '5  1.70000e+008\n6  1.25346e+000\n7  3.14159e+000\n'
                        '8 -1.00000e+006')
        else:
            expected = ('             x\n0  0.00000e+00\n1  2.50000e-01\n'
                        '2  3.45600e+03\n3  1.20000e+46\n4  1.64000e+06\n'
                        '5  1.70000e+08\n6  1.25346e+00\n7  3.14159e+00\n'
                        '8 -1.00000e+06')
        assert(df_s == expected)

        df = DataFrame({'x': [3234, 0.253]})
        df_s = df.to_string()

        expected = ('          x\n'
                    '0  3234.000\n'
                    '1     0.253')
        assert(df_s == expected)

        fmt.reset_printoptions()
        self.assertEqual(get_option("display.precision"), 7)

        df = DataFrame({'x': [1e9, 0.2512]})
        df_s = df.to_string()
        # Python 2.5 just wants me to be sad. And debian 32-bit
        # sys.version_info[0] == 2 and sys.version_info[1] < 6:
        if _three_digit_exp():
            expected = ('               x\n'
                        '0  1.000000e+009\n'
                        '1  2.512000e-001')
        else:
            expected = ('              x\n'
                        '0  1.000000e+09\n'
                        '1  2.512000e-01')
        assert(df_s == expected)

    def test_to_string_small_float_values(self):
        df = DataFrame({'a': [1.5, 1e-17, -5.5e-7]})

        result = df.to_string()
        # sadness per above
        if '%.4g' % 1.7e8 == '1.7e+008':
            expected = ('               a\n'
                        '0  1.500000e+000\n'
                        '1  1.000000e-017\n'
                        '2 -5.500000e-007')
        else:
            expected = ('              a\n'
                        '0  1.500000e+00\n'
                        '1  1.000000e-17\n'
                        '2 -5.500000e-07')
        self.assertEqual(result, expected)

        # but not all exactly zero
        df = df * 0
        result = df.to_string()
        expected = ('   0\n'
                    '0  0\n'
                    '1  0\n'
                    '2 -0')

    def test_to_string_float_index(self):
        index = Index([1.5, 2, 3, 4, 5])
        df = DataFrame(range(5), index=index)

        result = df.to_string()
        expected = ('     0\n'
                    '1.5  0\n'
                    '2    1\n'
                    '3    2\n'
                    '4    3\n'
                    '5    4')
        self.assertEqual(result, expected)

    def test_to_string_ascii_error(self):
        data = [('0  ',
                 u'                        .gitignore ',
                 u'     5 ',
                 ' \xe2\x80\xa2\xe2\x80\xa2\xe2\x80'
                 '\xa2\xe2\x80\xa2\xe2\x80\xa2')]
        df = DataFrame(data)

        # it works!
        repr(df)

    def test_to_string_int_formatting(self):
        df = DataFrame({'x': [-15, 20, 25, -35]})
        self.assert_(issubclass(df['x'].dtype.type, np.integer))

        output = df.to_string()
        expected = ('    x\n'
                    '0 -15\n'
                    '1  20\n'
                    '2  25\n'
                    '3 -35')
        self.assertEqual(output, expected)

    def test_to_string_index_formatter(self):
        df = DataFrame([range(5), range(5, 10), range(10, 15)])

        rs = df.to_string(formatters={'__index__': lambda x: 'abc'[x]})

        xp = """\
    0   1   2   3   4
a   0   1   2   3   4
b   5   6   7   8   9
c  10  11  12  13  14\
"""
        self.assertEqual(rs, xp)

    def test_to_string_left_justify_cols(self):
        fmt.reset_printoptions()
        df = DataFrame({'x': [3234, 0.253]})
        df_s = df.to_string(justify='left')
        expected = ('   x       \n'
                    '0  3234.000\n'
                    '1     0.253')
        assert(df_s == expected)

    def test_to_string_format_na(self):
        fmt.reset_printoptions()
        df = DataFrame({'A': [np.nan, -1, -2.1234, 3, 4],
                        'B': [np.nan, 'foo', 'foooo', 'fooooo', 'bar']})
        result = df.to_string()

        expected = ('        A       B\n'
                    '0     NaN     NaN\n'
                    '1 -1.0000     foo\n'
                    '2 -2.1234   foooo\n'
                    '3  3.0000  fooooo\n'
                    '4  4.0000     bar')
        self.assertEqual(result, expected)

        df = DataFrame({'A': [np.nan, -1., -2., 3., 4.],
                        'B': [np.nan, 'foo', 'foooo', 'fooooo', 'bar']})
        result = df.to_string()

        expected = ('    A       B\n'
                    '0 NaN     NaN\n'
                    '1  -1     foo\n'
                    '2  -2   foooo\n'
                    '3   3  fooooo\n'
                    '4   4     bar')
        self.assertEqual(result, expected)

    def test_to_string_line_width(self):
        df = pd.DataFrame(123, range(10, 15), range(30))
        s = df.to_string(line_width=80)
        self.assertEqual(max(len(l) for l in s.split('\n')), 80)

    def test_to_html(self):
        # big mixed
        biggie = DataFrame({'A': randn(200),
                            'B': tm.makeStringIndex(200)},
                           index=range(200))

        biggie['A'][:20] = nan
        biggie['B'][:20] = nan
        s = biggie.to_html()

        buf = StringIO()
        retval = biggie.to_html(buf=buf)
        self.assert_(retval is None)
        self.assertEqual(buf.getvalue(), s)

        self.assert_(isinstance(s, basestring))

        biggie.to_html(columns=['B', 'A'], col_space=17)
        biggie.to_html(columns=['B', 'A'],
                       formatters={'A': lambda x: '%.1f' % x})

        biggie.to_html(columns=['B', 'A'], float_format=str)
        biggie.to_html(columns=['B', 'A'], col_space=12,
                       float_format=str)

        frame = DataFrame(index=np.arange(200))
        frame.to_html()

    def test_to_html_with_no_bold(self):
        x = DataFrame({'x': randn(5)})
        ashtml = x.to_html(bold_rows=False)
        assert('<strong>' not in ashtml[ashtml.find('</thead>')])

    def test_to_html_columns_arg(self):
        result = self.frame.to_html(columns=['A'])
        self.assert_('<th>B</th>' not in result)

    def test_to_html_multiindex(self):
        columns = pandas.MultiIndex.from_tuples(zip(np.arange(2).repeat(2),
                                                    np.mod(range(4), 2)),
                                                names=['CL0', 'CL1'])
        df = pandas.DataFrame([list('abcd'), list('efgh')], columns=columns)
        result = df.to_html(justify='left')
        expected = ('<table border="1" class="dataframe">\n'
                    '  <thead>\n'
                    '    <tr>\n'
                    '      <th>CL0</th>\n'
                    '      <th colspan="2" halign="left">0</th>\n'
                    '      <th colspan="2" halign="left">1</th>\n'
                    '    </tr>\n'
                    '    <tr>\n'
                    '      <th>CL1</th>\n'
                    '      <th>0</th>\n'
                    '      <th>1</th>\n'
                    '      <th>0</th>\n'
                    '      <th>1</th>\n'
                    '    </tr>\n'
                    '  </thead>\n'
                    '  <tbody>\n'
                    '    <tr>\n'
                    '      <th>0</th>\n'
                    '      <td> a</td>\n'
                    '      <td> b</td>\n'
                    '      <td> c</td>\n'
                    '      <td> d</td>\n'
                    '    </tr>\n'
                    '    <tr>\n'
                    '      <th>1</th>\n'
                    '      <td> e</td>\n'
                    '      <td> f</td>\n'
                    '      <td> g</td>\n'
                    '      <td> h</td>\n'
                    '    </tr>\n'
                    '  </tbody>\n'
                    '</table>')

        self.assertEqual(result, expected)

        columns = pandas.MultiIndex.from_tuples(zip(range(4),
                                                    np.mod(range(4), 2)))
        df = pandas.DataFrame([list('abcd'), list('efgh')], columns=columns)

        result = df.to_html(justify='right')
        expected = ('<table border="1" class="dataframe">\n'
                    '  <thead>\n'
                    '    <tr>\n'
                    '      <th></th>\n'
                    '      <th>0</th>\n'
                    '      <th>1</th>\n'
                    '      <th>2</th>\n'
                    '      <th>3</th>\n'
                    '    </tr>\n'
                    '    <tr>\n'
                    '      <th></th>\n'
                    '      <th>0</th>\n'
                    '      <th>1</th>\n'
                    '      <th>0</th>\n'
                    '      <th>1</th>\n'
                    '    </tr>\n'
                    '  </thead>\n'
                    '  <tbody>\n'
                    '    <tr>\n'
                    '      <th>0</th>\n'
                    '      <td> a</td>\n'
                    '      <td> b</td>\n'
                    '      <td> c</td>\n'
                    '      <td> d</td>\n'
                    '    </tr>\n'
                    '    <tr>\n'
                    '      <th>1</th>\n'
                    '      <td> e</td>\n'
                    '      <td> f</td>\n'
                    '      <td> g</td>\n'
                    '      <td> h</td>\n'
                    '    </tr>\n'
                    '  </tbody>\n'
                    '</table>')

        self.assertEqual(result, expected)

    def test_to_html_justify(self):
        df = pandas.DataFrame({'A': [6, 30000, 2],
                               'B': [1, 2, 70000],
                               'C': [223442, 0, 1]},
                              columns=['A', 'B', 'C'])
        result = df.to_html(justify='left')
        expected = ('<table border="1" class="dataframe">\n'
                    '  <thead>\n'
                    '    <tr style="text-align: left;">\n'
                    '      <th></th>\n'
                    '      <th>A</th>\n'
                    '      <th>B</th>\n'
                    '      <th>C</th>\n'
                    '    </tr>\n'
                    '  </thead>\n'
                    '  <tbody>\n'
                    '    <tr>\n'
                    '      <th>0</th>\n'
                    '      <td>     6</td>\n'
                    '      <td>     1</td>\n'
                    '      <td> 223442</td>\n'
                    '    </tr>\n'
                    '    <tr>\n'
                    '      <th>1</th>\n'
                    '      <td> 30000</td>\n'
                    '      <td>     2</td>\n'
                    '      <td>      0</td>\n'
                    '    </tr>\n'
                    '    <tr>\n'
                    '      <th>2</th>\n'
                    '      <td>     2</td>\n'
                    '      <td> 70000</td>\n'
                    '      <td>      1</td>\n'
                    '    </tr>\n'
                    '  </tbody>\n'
                    '</table>')

        self.assertEqual(result, expected)

        result = df.to_html(justify='right')
        expected = ('<table border="1" class="dataframe">\n'
                    '  <thead>\n'
                    '    <tr style="text-align: right;">\n'
                    '      <th></th>\n'
                    '      <th>A</th>\n'
                    '      <th>B</th>\n'
                    '      <th>C</th>\n'
                    '    </tr>\n'
                    '  </thead>\n'
                    '  <tbody>\n'
                    '    <tr>\n'
                    '      <th>0</th>\n'
                    '      <td>     6</td>\n'
                    '      <td>     1</td>\n'
                    '      <td> 223442</td>\n'
                    '    </tr>\n'
                    '    <tr>\n'
                    '      <th>1</th>\n'
                    '      <td> 30000</td>\n'
                    '      <td>     2</td>\n'
                    '      <td>      0</td>\n'
                    '    </tr>\n'
                    '    <tr>\n'
                    '      <th>2</th>\n'
                    '      <td>     2</td>\n'
                    '      <td> 70000</td>\n'
                    '      <td>      1</td>\n'
                    '    </tr>\n'
                    '  </tbody>\n'
                    '</table>')
        self.assertEqual(result, expected)

    def test_to_html_index(self):
        index = ['foo', 'bar', 'baz']
        df = pandas.DataFrame({'A': [1, 2, 3],
                               'B': [1.2, 3.4, 5.6],
                               'C': ['one', 'two', np.NaN]},
                              columns=['A', 'B', 'C'],
                              index=index)
        result = df.to_html(index=False)
        for i in index:
            self.assert_(i not in result)

        tuples = [('foo', 'car'), ('foo', 'bike'), ('bar', 'car')]
        df.index = pandas.MultiIndex.from_tuples(tuples)
        result = df.to_html(index=False)
        for i in ['foo', 'bar', 'car', 'bike']:
            self.assert_(i not in result)

    def test_repr_html(self):
        self.frame._repr_html_()

        fmt.set_printoptions(max_rows=1, max_columns=1)
        self.frame._repr_html_()

        fmt.set_printoptions(notebook_repr_html=False)
        self.frame._repr_html_()

        fmt.reset_printoptions()

    def test_fake_qtconsole_repr_html(self):
        def get_ipython():
            return {'config':
                   {'KernelApp':
                   {'parent_appname': 'ipython-qtconsole'}}}

        repstr = self.frame._repr_html_()
        self.assert_(repstr is not None)

        fmt.set_printoptions(max_rows=5, max_columns=2)
        repstr = self.frame._repr_html_()
        self.assert_('class' in repstr)  # info fallback

        fmt.reset_printoptions()

    def test_to_html_with_classes(self):
        df = pandas.DataFrame()
        result = df.to_html(classes="sortable draggable")
        expected = dedent("""

            <table border="1" class="dataframe sortable draggable">
              <tbody>
                <tr>
                  <td>Index([], dtype=object)</td>
                  <td>Empty DataFrame</td>
                </tr>
              </tbody>
            </table>

        """).strip()
        self.assertEqual(result, expected)

        result = df.to_html(classes=["sortable", "draggable"])
        self.assertEqual(result, expected)

    def test_pprint_pathological_object(self):
        """
        if the test fails, the stack will overflow and nose crash,
        but it won't hang.
        """
        class A:
            def __getitem__(self, key):
                return 3 # obviously simplified
        df = pandas.DataFrame([A()])
        repr(df) # just don't dine

    def test_float_trim_zeros(self):
        vals = [2.08430917305e+10, 3.52205017305e+10, 2.30674817305e+10,
                2.03954217305e+10, 5.59897817305e+10]
        skip = True
        for line in repr(DataFrame({'A': vals})).split('\n'):
            if line.startswith('dtype:'):
                continue
            if _three_digit_exp():
                self.assert_(('+010' in line) or skip)
            else:
                self.assert_(('+10' in line) or skip)
            skip = False

    def test_dict_entries(self):
        df = DataFrame({'A': [{'a': 1, 'b': 2}]})

        val = df.to_string()
        self.assertTrue("'a': 1" in val)
        self.assertTrue("'b': 2" in val)

    def test_to_latex(self):
        # it works!
        self.frame.to_latex()


class TestSeriesFormatting(unittest.TestCase):
    _multiprocess_can_split_ = True

    def setUp(self):
        self.ts = tm.makeTimeSeries()

    def test_repr_unicode(self):
        s = Series([u'\u03c3'] * 10)
        repr(s)

        a = Series([u"\u05d0"] * 1000)
        a.name = 'title1'
        repr(a)

    def test_to_string(self):
        buf = StringIO()

        s = self.ts.to_string()

        retval = self.ts.to_string(buf=buf)
        self.assert_(retval is None)
        self.assertEqual(buf.getvalue().strip(), s)

        # pass float_format
        format = '%.4f'.__mod__
        result = self.ts.to_string(float_format=format)
        result = [x.split()[1] for x in result.split('\n')]
        expected = [format(x) for x in self.ts]
        self.assertEqual(result, expected)

        # empty string
        result = self.ts[:0].to_string()
        self.assertEqual(result, '')

        result = self.ts[:0].to_string(length=0)
        self.assertEqual(result, '')

        # name and length
        cp = self.ts.copy()
        cp.name = 'foo'
        result = cp.to_string(length=True, name=True, dtype=True)
        last_line = result.split('\n')[-1].strip()
        self.assertEqual(last_line, "Freq: B, Name: foo, Length: %d, dtype: float64" % len(cp))

    def test_freq_name_separation(self):
        s = Series(np.random.randn(10),
                   index=pd.date_range('1/1/2000', periods=10), name=0)

        result = repr(s)
        self.assertTrue('Freq: D, Name: 0' in result)

    def test_to_string_mixed(self):
        s = Series(['foo', np.nan, -1.23, 4.56])
        result = s.to_string()
        expected = (u'0     foo\n'
                    u'1     NaN\n'
                    u'2   -1.23\n'
                    u'3    4.56')
        self.assertEqual(result, expected)

        # but don't count NAs as floats
        s = Series(['foo', np.nan, 'bar', 'baz'])
        result = s.to_string()
        expected = (u'0    foo\n'
                    '1    NaN\n'
                    '2    bar\n'
                    '3    baz')
        self.assertEqual(result, expected)

        s = Series(['foo', 5, 'bar', 'baz'])
        result = s.to_string()
        expected = (u'0    foo\n'
                    '1      5\n'
                    '2    bar\n'
                    '3    baz')
        self.assertEqual(result, expected)

    def test_to_string_float_na_spacing(self):
        s = Series([0., 1.5678, 2., -3., 4.])
        s[::2] = np.nan

        result = s.to_string()
        expected = (u'0       NaN\n'
                    '1    1.5678\n'
                    '2       NaN\n'
                    '3   -3.0000\n'
                    '4       NaN')
        self.assertEqual(result, expected)

    def test_unicode_name_in_footer(self):
        s = Series([1, 2], name=u'\u05e2\u05d1\u05e8\u05d9\u05ea')
        sf = fmt.SeriesFormatter(s, name=u'\u05e2\u05d1\u05e8\u05d9\u05ea')
        sf._get_footer()  # should not raise exception

    def test_float_trim_zeros(self):
        vals = [2.08430917305e+10, 3.52205017305e+10, 2.30674817305e+10,
                2.03954217305e+10, 5.59897817305e+10]
        for line in repr(Series(vals)).split('\n'):
            if line.startswith('dtype:'):
                continue
            if _three_digit_exp():
                self.assert_('+010' in line)
            else:
                self.assert_('+10' in line)

    def test_datetimeindex(self):

        from pandas import date_range, NaT, Timestamp
        index = date_range('20130102',periods=6)
        s = Series(1,index=index)
        result = s.to_string()
        self.assertTrue('2013-01-02' in result)

        # nat in index
        s2 = Series(2, index=[ Timestamp('20130111'), NaT ])
        s = s2.append(s)
        result = s.to_string()
        self.assertTrue('NaT' in result)

        # nat in summary
        result = str(s2.index)
        self.assertTrue('NaT' in result)

    def test_timedelta64(self):

        from pandas import date_range
        from datetime import datetime, timedelta

        Series(np.array([1100, 20], dtype='timedelta64[s]')).to_string()

        s = Series(date_range('2012-1-1', periods=3, freq='D'))

        # GH2146

        # adding NaTs
        y = s-s.shift(1)
        result = y.to_string()
        self.assertTrue('1 days, 00:00:00' in result)
        self.assertTrue('NaT' in result)

        # with frac seconds
        o = Series([datetime(2012,1,1,microsecond=150)]*3)
        y = s-o
        result = y.to_string()
        self.assertTrue('-00:00:00.000150' in result)

        # rounding?
        o = Series([datetime(2012,1,1,1)]*3)
        y = s-o
        result = y.to_string()
        self.assertTrue('-01:00:00' in result)
        self.assertTrue('1 days, 23:00:00' in result)

        o = Series([datetime(2012,1,1,1,1)]*3)
        y = s-o
        result = y.to_string()
        self.assertTrue('-01:01:00' in result)
        self.assertTrue('1 days, 22:59:00' in result)

        o = Series([datetime(2012,1,1,1,1,microsecond=150)]*3)
        y = s-o
        result = y.to_string()
        self.assertTrue('-01:01:00.000150' in result)
        self.assertTrue('1 days, 22:58:59.999850' in result)

        # neg time
        td = timedelta(minutes=5,seconds=3)
        s2 = Series(date_range('2012-1-1', periods=3, freq='D')) + td
        y = s - s2
        result = y.to_string()
        self.assertTrue('-00:05:03' in result)

        td = timedelta(microseconds=550)
        s2 = Series(date_range('2012-1-1', periods=3, freq='D')) + td
        y = s - td
        result = y.to_string()
        self.assertTrue('2012-01-01 23:59:59.999450' in result)

    def test_mixed_datetime64(self):
        df = DataFrame({'A': [1, 2],
                        'B': ['2012-01-01', '2012-01-02']})
        df['B'] = pd.to_datetime(df.B)

        result = repr(df.ix[0])
        self.assertTrue('2012-01-01' in result)


class TestEngFormatter(unittest.TestCase):
    _multiprocess_can_split_ = True

    def test_eng_float_formatter(self):
        df = DataFrame({'A': [1.41, 141., 14100, 1410000.]})

        fmt.set_eng_float_format()
        result = df.to_string()
        expected = ('             A\n'
                    '0    1.410E+00\n'
                    '1  141.000E+00\n'
                    '2   14.100E+03\n'
                    '3    1.410E+06')
        self.assertEqual(result, expected)

        fmt.set_eng_float_format(use_eng_prefix=True)
        result = df.to_string()
        expected = ('         A\n'
                    '0    1.410\n'
                    '1  141.000\n'
                    '2  14.100k\n'
                    '3   1.410M')
        self.assertEqual(result, expected)

        fmt.set_eng_float_format(accuracy=0)
        result = df.to_string()
        expected = ('         A\n'
                    '0    1E+00\n'
                    '1  141E+00\n'
                    '2   14E+03\n'
                    '3    1E+06')
        self.assertEqual(result, expected)

        fmt.reset_printoptions()

    def compare(self, formatter, input, output):
        formatted_input = formatter(input)
        msg = ("formatting of %s results in '%s', expected '%s'"
               % (str(input), formatted_input, output))
        self.assertEqual(formatted_input, output, msg)

    def compare_all(self, formatter, in_out):
        """
        Parameters:
        -----------
        formatter: EngFormatter under test
        in_out: list of tuples. Each tuple = (number, expected_formatting)

        It is tested if 'formatter(number) == expected_formatting'.
        *number* should be >= 0 because formatter(-number) == fmt is also
        tested. *fmt* is derived from *expected_formatting*
        """
        for input, output in in_out:
            self.compare(formatter, input, output)
            self.compare(formatter, -input, "-" + output[1:])

    def test_exponents_with_eng_prefix(self):
        formatter = fmt.EngFormatter(accuracy=3, use_eng_prefix=True)
        f = np.sqrt(2)
        in_out = [(f * 10 ** -24, " 1.414y"),
                  (f * 10 ** -23, " 14.142y"),
                  (f * 10 ** -22, " 141.421y"),
                  (f * 10 ** -21, " 1.414z"),
                  (f * 10 ** -20, " 14.142z"),
                  (f * 10 ** -19, " 141.421z"),
                  (f * 10 ** -18, " 1.414a"),
                  (f * 10 ** -17, " 14.142a"),
                  (f * 10 ** -16, " 141.421a"),
                  (f * 10 ** -15, " 1.414f"),
                  (f * 10 ** -14, " 14.142f"),
                  (f * 10 ** -13, " 141.421f"),
                  (f * 10 ** -12, " 1.414p"),
                  (f * 10 ** -11, " 14.142p"),
                  (f * 10 ** -10, " 141.421p"),
                  (f * 10 ** -9, " 1.414n"),
                  (f * 10 ** -8, " 14.142n"),
                  (f * 10 ** -7, " 141.421n"),
                  (f * 10 ** -6, " 1.414u"),
                  (f * 10 ** -5, " 14.142u"),
                  (f * 10 ** -4, " 141.421u"),
                  (f * 10 ** -3, " 1.414m"),
                  (f * 10 ** -2, " 14.142m"),
                  (f * 10 ** -1, " 141.421m"),
                  (f * 10 ** 0, " 1.414"),
                  (f * 10 ** 1, " 14.142"),
                  (f * 10 ** 2, " 141.421"),
                  (f * 10 ** 3, " 1.414k"),
                  (f * 10 ** 4, " 14.142k"),
                  (f * 10 ** 5, " 141.421k"),
                  (f * 10 ** 6, " 1.414M"),
                  (f * 10 ** 7, " 14.142M"),
                  (f * 10 ** 8, " 141.421M"),
                  (f * 10 ** 9, " 1.414G"),
                  (f * 10 ** 10, " 14.142G"),
                  (f * 10 ** 11, " 141.421G"),
                  (f * 10 ** 12, " 1.414T"),
                  (f * 10 ** 13, " 14.142T"),
                  (f * 10 ** 14, " 141.421T"),
                  (f * 10 ** 15, " 1.414P"),
                  (f * 10 ** 16, " 14.142P"),
                  (f * 10 ** 17, " 141.421P"),
                  (f * 10 ** 18, " 1.414E"),
                  (f * 10 ** 19, " 14.142E"),
                  (f * 10 ** 20, " 141.421E"),
                  (f * 10 ** 21, " 1.414Z"),
                  (f * 10 ** 22, " 14.142Z"),
                  (f * 10 ** 23, " 141.421Z"),
                  (f * 10 ** 24, " 1.414Y"),
                  (f * 10 ** 25, " 14.142Y"),
                  (f * 10 ** 26, " 141.421Y")]
        self.compare_all(formatter, in_out)

    def test_exponents_without_eng_prefix(self):
        formatter = fmt.EngFormatter(accuracy=4, use_eng_prefix=False)
        f = np.pi
        in_out = [(f * 10 ** -24, " 3.1416E-24"),
                  (f * 10 ** -23, " 31.4159E-24"),
                  (f * 10 ** -22, " 314.1593E-24"),
                  (f * 10 ** -21, " 3.1416E-21"),
                  (f * 10 ** -20, " 31.4159E-21"),
                  (f * 10 ** -19, " 314.1593E-21"),
                  (f * 10 ** -18, " 3.1416E-18"),
                  (f * 10 ** -17, " 31.4159E-18"),
                  (f * 10 ** -16, " 314.1593E-18"),
                  (f * 10 ** -15, " 3.1416E-15"),
                  (f * 10 ** -14, " 31.4159E-15"),
                  (f * 10 ** -13, " 314.1593E-15"),
                  (f * 10 ** -12, " 3.1416E-12"),
                  (f * 10 ** -11, " 31.4159E-12"),
                  (f * 10 ** -10, " 314.1593E-12"),
                  (f * 10 ** -9, " 3.1416E-09"),
                  (f * 10 ** -8, " 31.4159E-09"),
                  (f * 10 ** -7, " 314.1593E-09"),
                  (f * 10 ** -6, " 3.1416E-06"),
                  (f * 10 ** -5, " 31.4159E-06"),
                  (f * 10 ** -4, " 314.1593E-06"),
                  (f * 10 ** -3, " 3.1416E-03"),
                  (f * 10 ** -2, " 31.4159E-03"),
                  (f * 10 ** -1, " 314.1593E-03"),
                  (f * 10 ** 0, " 3.1416E+00"),
                  (f * 10 ** 1, " 31.4159E+00"),
                  (f * 10 ** 2, " 314.1593E+00"),
                  (f * 10 ** 3, " 3.1416E+03"),
                  (f * 10 ** 4, " 31.4159E+03"),
                  (f * 10 ** 5, " 314.1593E+03"),
                  (f * 10 ** 6, " 3.1416E+06"),
                  (f * 10 ** 7, " 31.4159E+06"),
                  (f * 10 ** 8, " 314.1593E+06"),
                  (f * 10 ** 9, " 3.1416E+09"),
                  (f * 10 ** 10, " 31.4159E+09"),
                  (f * 10 ** 11, " 314.1593E+09"),
                  (f * 10 ** 12, " 3.1416E+12"),
                  (f * 10 ** 13, " 31.4159E+12"),
                  (f * 10 ** 14, " 314.1593E+12"),
                  (f * 10 ** 15, " 3.1416E+15"),
                  (f * 10 ** 16, " 31.4159E+15"),
                  (f * 10 ** 17, " 314.1593E+15"),
                  (f * 10 ** 18, " 3.1416E+18"),
                  (f * 10 ** 19, " 31.4159E+18"),
                  (f * 10 ** 20, " 314.1593E+18"),
                  (f * 10 ** 21, " 3.1416E+21"),
                  (f * 10 ** 22, " 31.4159E+21"),
                  (f * 10 ** 23, " 314.1593E+21"),
                  (f * 10 ** 24, " 3.1416E+24"),
                  (f * 10 ** 25, " 31.4159E+24"),
                  (f * 10 ** 26, " 314.1593E+24")]
        self.compare_all(formatter, in_out)

    def test_rounding(self):
        formatter = fmt.EngFormatter(accuracy=3, use_eng_prefix=True)
        in_out = [(5.55555, ' 5.556'),
                  (55.5555, ' 55.556'),
                  (555.555, ' 555.555'),
                  (5555.55, ' 5.556k'),
                  (55555.5, ' 55.556k'),
                  (555555, ' 555.555k')]
        self.compare_all(formatter, in_out)

        formatter = fmt.EngFormatter(accuracy=1, use_eng_prefix=True)
        in_out = [(5.55555, ' 5.6'),
                  (55.5555, ' 55.6'),
                  (555.555, ' 555.6'),
                  (5555.55, ' 5.6k'),
                  (55555.5, ' 55.6k'),
                  (555555, ' 555.6k')]
        self.compare_all(formatter, in_out)

        formatter = fmt.EngFormatter(accuracy=0, use_eng_prefix=True)
        in_out = [(5.55555, ' 6'),
                  (55.5555, ' 56'),
                  (555.555, ' 556'),
                  (5555.55, ' 6k'),
                  (55555.5, ' 56k'),
                  (555555, ' 556k')]
        self.compare_all(formatter, in_out)

        formatter = fmt.EngFormatter(accuracy=3, use_eng_prefix=True)
        result = formatter(0)
        self.assertEqual(result, u' 0.000')


def _three_digit_exp():
    return '%.4g' % 1.7e8 == '1.7e+008'


class TestFloatArrayFormatter(unittest.TestCase):

    def test_misc(self):
        obj = fmt.FloatArrayFormatter(np.array([], dtype=np.float64))
        result = obj.get_result()

if __name__ == '__main__':
    import nose
    nose.runmodule(argv=[__file__, '-vvs', '-x', '--pdb', '--pdb-failure'],
                   exit=False)<|MERGE_RESOLUTION|>--- conflicted
+++ resolved
@@ -28,8 +28,6 @@
 _frame = DataFrame(tm.getSeriesData())
 
 
-<<<<<<< HEAD
-=======
 def curpath():
     pth, _ = os.path.split(os.path.abspath(__file__))
     return pth
@@ -46,7 +44,6 @@
     return False
 
 
->>>>>>> da6e0071
 class TestDataFrameFormatting(unittest.TestCase):
     _multiprocess_can_split_ = True
 
@@ -596,19 +593,20 @@
             else:
                 raise ValueError("'value' must be int or None")
 
-            pd.set_option('display.max_rows', nrows - 1)
-            pd.set_option('display.max_info_rows', value)
-
-            smallx = DataFrame(np.random.rand(nrows, ncols))
-            repr_small = repr(smallx)
-
-            bigx = DataFrame(np.random.rand(nrows + 1, ncols))
-            repr_big = repr(bigx)
-
-            diff = len(repr_small.splitlines()) - len(repr_big.splitlines())
-
-            # the difference in line count is the number of columns
-            self.assertEqual(diff, expected_difference)
+            with option_context('mode.sim_interactive', True):
+                pd.set_option('display.max_rows', nrows - 1)
+                pd.set_option('display.max_info_rows', value)
+
+                smallx = DataFrame(np.random.rand(nrows, ncols))
+                repr_small = repr(smallx)
+
+                bigx = DataFrame(np.random.rand(nrows + 1, ncols))
+                repr_big = repr(bigx)
+
+                diff = len(repr_small.splitlines()) - len(repr_big.splitlines())
+
+                # the difference in line count is the number of columns
+                self.assertEqual(diff, expected_difference)
 
         test_setting(None)
         test_setting(3)
@@ -762,7 +760,7 @@
         result = y.to_string()
         expected = u'     id1  id3  value\nid2                 \nNaN  1a3  78d    123\nNaN  9h4  79d     64'
         self.assert_(result == expected)
-        
+
         # partial nan in mi
         df2 = df.copy()
         df2.ix[:,'id2'] = np.nan
