.. _whatsnew_0171:

v0.17.1 (November ??, 2015)
---------------------------

This is a minor bug-fix release from 0.17.0 and includes a a large number of
bug fixes along several new features, enhancements, and performance improvements.
We recommend that all users upgrade to this version.

Highlights include:

.. contents:: What's new in v0.17.1
    :local:
    :backlinks: none

.. _whatsnew_0171.enhancements:

Enhancements
~~~~~~~~~~~~
- ``DatetimeIndex`` now supports conversion to strings with astype(str) (:issue:`10442`)

- Support for ``compression`` (gzip/bz2) in :meth:`pandas.DataFrame.to_csv` (:issue:`7615`)
- Improve the error message in :func:`pandas.io.gbq.to_gbq` when a streaming insert fails (:issue:`11285`)
- ``pd.read_*`` functions can now also accept :class:`python:pathlib.Path`, or :class:`py:py._path.local.LocalPath`
  objects for the ``filepath_or_buffer`` argument. (:issue:`11033`)
- ``DataFrame`` now uses the fields of a ``namedtuple`` as columns, if columns are not supplied (:issue:`11181`)
- Improve the error message displayed in :func:`pandas.io.gbq.to_gbq` when the DataFrame does not match the schema of the destination table (:issue:`11359`)

.. _whatsnew_0171.api:

API changes
~~~~~~~~~~~

- min and max reductions on ``datetime64`` and ``timedelta64`` dtyped series now
  result in ``NaT`` and not ``nan`` (:issue:`11245`).
- Regression from 0.16.2 for output formatting of long floats/nan, restored in (:issue:`11302`)
- Prettyprinting sets (e.g. in DataFrame cells) now uses set literal syntax (``{x, y}``) instead of
  Legacy Python syntax (``set([x, y])``) (:issue:`11215`)
- Indexing with a null key will raise a ``TypeError``, instead of a ``ValueError`` (:issue:`11356`)
- ``Series.sort_index()`` now correctly handles the ``inplace`` option (:issue:`11402`)
- ``DataFrame.itertuples()`` now returns ``namedtuple`` objects, when possible. (:issue:`11269`)

.. _whatsnew_0171.deprecations:

Deprecations
^^^^^^^^^^^^

- The ``pandas.io.ga`` module which implements ``google-analytics`` support is deprecated and will be removed in a future version (:issue:`11308`)
- Deprecate the ``engine`` keyword from ``.to_csv()``, which will be removed in a future version (:issue:`11274`)


.. _whatsnew_0171.performance:

Performance Improvements
~~~~~~~~~~~~~~~~~~~~~~~~

- Checking monotonic-ness before sorting on an index (:issue:`11080`)
- ``Series.dropna`` performance improvement when its dtype can't contain ``NaN`` (:issue:`11159`)


- Release the GIL on most datetime field operations (e.g. ``DatetimeIndex.year``, ``Series.dt.year``), normalization, and conversion to and from ``Period``, ``DatetimeIndex.to_period`` and ``PeriodIndex.to_timestamp`` (:issue:`11263`)
- Release the GIL on some srolling algos (``rolling_median``, ``rolling_mean``, ``rolling_max``, ``rolling_min``, ``rolling_var``, ``rolling_kurt``, `rolling_skew`` (:issue:`11450`)
- Release the GIL when reading and parsing text files in ``read_csv``, ``read_table`` (:issue:`11272`)
- Improved performance of ``rolling_median`` (:issue:`11450`)

- Improved performance to ``to_excel`` (:issue:`11352`)

.. _whatsnew_0171.bug_fixes:

Bug Fixes
~~~~~~~~~

- Incorrectly distributed .c file in the build on ``PyPi`` when reading a csv of floats and passing ``na_values=<a scalar>`` would show an exception (:issue:`11374`)
- Bug in ``.to_latex()`` output broken when the index has a name (:issue: `10660`)
- Bug in ``HDFStore.append`` with strings whose encoded length exceded the max unencoded length (:issue:`11234`)
- Bug in merging ``datetime64[ns, tz]`` dtypes (:issue:`11405`)
- Bug in ``HDFStore.select`` when comparing with a numpy scalar in a where clause (:issue:`11283`)
- Bug in using ``DataFrame.ix`` with a multi-index indexer(:issue:`11372`)


- Bug in tz-conversions with an ambiguous time and ``.dt`` accessors (:issue:`11295`)
- Bug in comparisons of Series vs list-likes (:issue:`11339`)


- Bug in ``DataFrame.replace`` with a ``datetime64[ns, tz]`` and a non-compat to_replace (:issue:`11326`, :issue:`11153`)

- Bug in list-like indexing with a mixed-integer Index (:issue:`11320`)

- Bug in ``pivot_table`` with ``margins=True`` when indexes are of ``Categorical`` dtype (:issue:`10993`)
- Bug in ``DataFrame.plot`` cannot use hex strings colors (:issue:`10299`)

- Bug in ``DataFrame.drop_duplicates`` (regression from 0.16.2) causing some non-duplicate rows containing integer values to be dropped (:issue:`11376`)


- Bug in ``pd.eval`` where unary ops in a list error (:issue:`11235`)
- Bug in ``squeeze()`` with zero length arrays (:issue:`11230`, :issue:`8999`)

- Bug in ``describe()`` dropping column names for hierarchical indexes (:issue:`11517`)







- Fix regression in setting of ``xticks`` in ``plot`` (:issue:`11529`).




- Bug in ``DataFrame.to_latex()`` produces an extra rule when ``header=False`` (:issue:`7124`)


- Bug in ``pandas.json`` when file to load is big (:issue:`11344`)
- Bugs in ``to_excel`` with duplicate columns (:issue:`11007`, :issue:`10982`, :issue:`10970`)

- Fixed a bug that prevented the construction of an empty series of dtype
  ``datetime64[ns, tz]`` (:issue:`11245`).
<<<<<<< HEAD

- Bug in ``read_excel`` with multi-index containing integers (:issue:`11317`)

- Bug in ``to_excel`` with openpyxl 2.2+ and merging (:issue:`11408`)

- Bug in ``DataFrame.to_dict()`` produces a ``np.datetime64`` object instead of ``Timestamp`` when only datetime is present in data (:issue:`11327`)
=======
- Bug in ``DataFrame.to_dict()`` produces a ``np.datetime64`` object instead of ``Timestamp`` when only datetime is present in data (:issue:`11327`)



- Bug in the link-time error caused by C ``inline`` functions on FreeBSD 10+ (with ``clang``) (:issue:`10510`)
>>>>>>> 577fcf8e
<|MERGE_RESOLUTION|>--- conflicted
+++ resolved
@@ -116,17 +116,13 @@
 
 - Fixed a bug that prevented the construction of an empty series of dtype
   ``datetime64[ns, tz]`` (:issue:`11245`).
-<<<<<<< HEAD
 
 - Bug in ``read_excel`` with multi-index containing integers (:issue:`11317`)
 
 - Bug in ``to_excel`` with openpyxl 2.2+ and merging (:issue:`11408`)
 
 - Bug in ``DataFrame.to_dict()`` produces a ``np.datetime64`` object instead of ``Timestamp`` when only datetime is present in data (:issue:`11327`)
-=======
-- Bug in ``DataFrame.to_dict()`` produces a ``np.datetime64`` object instead of ``Timestamp`` when only datetime is present in data (:issue:`11327`)
 
 
 
-- Bug in the link-time error caused by C ``inline`` functions on FreeBSD 10+ (with ``clang``) (:issue:`10510`)
->>>>>>> 577fcf8e
+- Bug in the link-time error caused by C ``inline`` functions on FreeBSD 10+ (with ``clang``) (:issue:`10510`)